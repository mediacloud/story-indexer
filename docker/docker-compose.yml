version: "3.8"

services:

  swarm-cronjob:
    image: crazymax/swarm-cronjob
    volumes:
      - "/var/run/docker.sock:/var/run/docker.sock"
    environment:
      - "LOG_LEVEL=info"
      - "LOG_JSON=false"
      - "TZ=GMT"
    deploy:
      placement:
        constraints:
          - node.role == manager

  rabbitmq:
    image: rabbitmq:3.11-management-alpine
    ports:
      - "5672:5672"
      - "15672:15672"
    environment:
      RABBITMQ_DEFAULT_USER: guest
      RABBITMQ_DEFAULT_PASS: guest
    networks:
      - story-indexer
    healthcheck:
      test: ["CMD", "rabbitmq-diagnostics", "ping"]
      interval: 30s
      timeout: 10s
      retries: 2

<<<<<<< HEAD


=======
>>>>>>> b5e027bf
  elasticsearch:
    image: docker.elastic.co/elasticsearch/elasticsearch:8.8.0
    environment:
      - node.name=elasticsearch
      - discovery.type=single-node
      - ES_JAVA_OPTS=-Xms1g -Xmx1g
      - xpack.security.enabled=false
    volumes:
      - elasticsearch_data:/usr/share/elasticsearch/data
    ports:
      - 9200:9200
      - 9300:9300
    networks:
      - story-indexer
    healthcheck:
      test:
        [
          "CMD-SHELL",
          "curl --fail http://localhost:9200/_cluster/health || exit 1",
        ]
      interval: 30s
      timeout: 10s
      retries: 2

  common_worker:
    &common_worker
    #Pushing to a local registry for now, while in dev loop.
    image: localhost:5000/common_worker
    build:
      context: ..
      dockerfile: docker/Dockerfile
    environment:
      RABBITMQ_URL: &RABBITMQ_URL_ amqp://rabbitmq:5672/?connection_attempts=10&retry_delay=5
      RUN: ${RUN}
      STATSD_REALM: &STATSD_REALM_ pgulley
      STORY_FACTORY: &STORY_FACTORY_ "BaseStory"
    networks:
      - story-indexer
    restart: "no"
    volumes:
      - worker_data:/app/data/

  pipeline_configurator:
    <<: *common_worker
    environment:
      RUN: configure-pipeline
      ARGS: "configure"
      RABBITMQ_URL: *RABBITMQ_URL_
      STATSD_URL: statsd://stats.tarbell.mediacloud.org
      STATSD_REALM: *STATSD_REALM_
    restart: "on-failure"

  fetch_worker:
    <<: *common_worker
    environment:
      RUN: fetcher
      ARGS: "--log-level=info --yesterday --batch-index={{.Task.Slot}} --sample-size=2000"
      FETCHER_NUM_BATCHES: &NUM_BATCHES 10
      RABBITMQ_URL: *RABBITMQ_URL_
      STATSD_URL: statsd://stats.tarbell.mediacloud.org
      STATSD_REALM: *STATSD_REALM_
      STORY_FACTORY: *STORY_FACTORY_
    restart: "on-failure"
    deploy:
      labels:
         swarm.cronjob.enable: "true"
         swarm.cronjob.schedule: "*/10 * * * *"
         swarm.cronjob.replicas: *NUM_BATCHES
      replicas: *NUM_BATCHES


  parser_worker:
    <<: *common_worker
    environment:
      RUN: parser
      RABBITMQ_URL: *RABBITMQ_URL_
      STATSD_URL: statsd://stats.tarbell.mediacloud.org
      STATSD_REALM: *STATSD_REALM_
      STORY_FACTORY: *STORY_FACTORY_
    restart: "on-failure"

  importer_worker:
    <<: *common_worker
    environment:
      RUN: importer
      RABBITMQ_URL: *RABBITMQ_URL_
      ELASTICSEARCH_HOST: http://elasticsearch:9200/
      ELASTICSEARCH_INDEX_NAME: mediacloud_search_text
      STATSD_URL: statsd://stats.tarbell.mediacloud.org
      STATSD_REALM: *STATSD_REALM_
      STORY_FACTORY: *STORY_FACTORY_
      ELASTICSEARCH_SHARDS: 1
      ELASTICSEARCH_REPLICAS: 0
    networks:
      - story-indexer
    restart: "on-failure"


volumes:
  elasticsearch_data:
  #Neccesary for diskstory, ideally not used
  worker_data:

networks:
  story-indexer:
    driver: overlay<|MERGE_RESOLUTION|>--- conflicted
+++ resolved
@@ -31,11 +31,6 @@
       timeout: 10s
       retries: 2
 
-<<<<<<< HEAD
-
-
-=======
->>>>>>> b5e027bf
   elasticsearch:
     image: docker.elastic.co/elasticsearch/elasticsearch:8.8.0
     environment:
