import dataclasses
import hashlib
import os
from typing import Any, Dict, List, Mapping, Optional, Union, cast

import pytest
from elasticsearch import Elasticsearch

from indexer.workers.importer import (
    ElasticsearchConnector,
    ElasticsearchImporter,
    es_mappings,
    es_settings,
)


@pytest.fixture(scope="class", autouse=True)
def set_env() -> None:
    os.environ["ELASTICSEARCH_HOST"] = "http://localhost:9200"
    os.environ["ELASTICSEARCH_INDEX_NAME"] = "test_mediacloud_search_text"


@pytest.fixture(scope="class")
def elasticsearch_client() -> Any:
    hosts = os.environ.get("ELASTICSEARCH_HOST")
    if hosts is None:
        pytest.skip("ELASTICSEARCH_HOST is not set")
    client = Elasticsearch(hosts=hosts)
    assert client.ping(), "Failed to connect to Elasticsearch"

    return client


test_data: Mapping[str, Optional[Union[str, bool]]] = {
    "original_url": "http://example.com",
    "normalized_url": "http://example.com",
    "url": "http://example.com",
    "canonical_domain": "example.com",
    "publication_date": "2023-06-27",
    "language": "en",
    "full_language": "English",
    "text_extraction": "Lorem ipsum",
    "article_title": "Example Article",
    "normalized_article_title": "example article",
    "text_content": "Lorem ipsum dolor sit amet",
}


class TestElasticsearchConnection:
    def test_create_index(self, elasticsearch_client: Any) -> None:
        index_name = os.environ.get("ELASTICSEARCH_INDEX_NAME")
        if elasticsearch_client.indices.exists(index=index_name):
            elasticsearch_client.indices.delete(index=index_name)
<<<<<<< HEAD

        settings = {
            "settings": {"number_of_shards": 1, "number_of_replicas": 0},
            "mappings": {
                "properties": {
                    "original_url": {"type": "keyword"},
                    "url": {"type": "keyword"},
                    "normalized_url": {"type": "keyword"},
                    "canonical_domain": {"type": "keyword"},
                    "publication_date": {"type": "date"},
                    "language": {"type": "keyword", "fielddata": True},
                    "full_language": {"type": "keyword"},
                    "text_extraction": {"type": "keyword"},
                    "article_title": {"type": "text", "fielddata": True},
                    "normalized_article_title": {"type": "text", "fielddata": True},
                    "text_content": {"type": "text"},
                }
            },
        }
        elasticsearch_client.indices.create(index=index_name, body=settings)
=======
        elasticsearch_client.indices.create(
            index=index_name, mappings=es_mappings, settings=es_settings
        )
>>>>>>> b0bb6227
        assert elasticsearch_client.indices.exists(index=index_name)

    def test_index_document(self, elasticsearch_client: Any) -> None:
        index_name = os.environ.get("ELASTICSEARCH_INDEX_NAME")
        response = elasticsearch_client.index(index=index_name, document=test_data)
        assert response["result"] == "created"
        assert "_id" in response

    @classmethod
    def teardown_class(cls) -> None:
        elasticsearch_host = cast(str, os.environ.get("ELASTICSEARCH_HOST"))
        index_name = cast(str, os.environ.get("ELASTICSEARCH_INDEX_NAME"))
        elasticsearch_client = Elasticsearch(hosts=[elasticsearch_host])
        if elasticsearch_client.indices.exists(index=index_name):
            elasticsearch_client.indices.delete(index=index_name)


@pytest.fixture(scope="class")
def elasticsearch_connector() -> ElasticsearchConnector:
    elasticsearch_host = cast(str, os.environ.get("ELASTICSEARCH_HOST"))
    index_name = cast(str, os.environ.get("ELASTICSEARCH_INDEX_NAME"))
    if elasticsearch_host is None or index_name is None:
        pytest.skip("ELASTICSEARCH_HOST or ELASTICSEARCH_INDEX_NAME is not set")
    connector = ElasticsearchConnector(
        elasticsearch_host, index_name, es_mappings, es_settings
    )
    return connector


class TestElasticsearchImporter:
    @pytest.fixture
    def importer(self) -> ElasticsearchImporter:
        return ElasticsearchImporter("test_importer", "elasticsearch import worker")

    def test_import_story_success(
        self,
        importer: ElasticsearchImporter,
        elasticsearch_connector: ElasticsearchConnector,
    ) -> None:
        importer.connector = elasticsearch_connector
        url = test_data.get("url")
        assert isinstance(url, str)
        id = hashlib.sha256(url.encode("utf-8")).hexdigest()
        response = importer.import_story(id, test_data)
        if response is not None:
            assert response.get("result") == "created"
        else:
            raise AssertionError("No response received")<|MERGE_RESOLUTION|>--- conflicted
+++ resolved
@@ -51,32 +51,9 @@
         index_name = os.environ.get("ELASTICSEARCH_INDEX_NAME")
         if elasticsearch_client.indices.exists(index=index_name):
             elasticsearch_client.indices.delete(index=index_name)
-<<<<<<< HEAD
-
-        settings = {
-            "settings": {"number_of_shards": 1, "number_of_replicas": 0},
-            "mappings": {
-                "properties": {
-                    "original_url": {"type": "keyword"},
-                    "url": {"type": "keyword"},
-                    "normalized_url": {"type": "keyword"},
-                    "canonical_domain": {"type": "keyword"},
-                    "publication_date": {"type": "date"},
-                    "language": {"type": "keyword", "fielddata": True},
-                    "full_language": {"type": "keyword"},
-                    "text_extraction": {"type": "keyword"},
-                    "article_title": {"type": "text", "fielddata": True},
-                    "normalized_article_title": {"type": "text", "fielddata": True},
-                    "text_content": {"type": "text"},
-                }
-            },
-        }
-        elasticsearch_client.indices.create(index=index_name, body=settings)
-=======
         elasticsearch_client.indices.create(
             index=index_name, mappings=es_mappings, settings=es_settings
         )
->>>>>>> b0bb6227
         assert elasticsearch_client.indices.exists(index=index_name)
 
     def test_index_document(self, elasticsearch_client: Any) -> None:
