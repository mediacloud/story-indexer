--- conflicted
+++ resolved
@@ -16,72 +16,66 @@
 
 class Parser(StoryWorker):
     def process_story(self, sender: StorySender, story: BaseStory) -> None:
-        rss = story.rss_entry()
+        def story_status(status: str) -> None:
+            # one place for label format:
+            self.incr("stories", labels=[("status", status)])
+
+        hmd = story.http_metadata()
+        final_url = hmd.final_url
+        if not final_url:
+            rss = story.rss_entry()
+            # want notice level!
+            logger.warning("rss link %s final_url %r", rss.link, final_url)
+            story_status("no-url")
+            raise QuarantineException("no url")
+
         raw = story.raw_html()
+        try:
+            html = raw.unicode
+        except UnicodeError:
+            # careful printing exception! may contain entire string!!
+            logger.warning("unicode error: %s", final_url)  # want notice!
+            story_status("unicode")
+            # PLB: noone has seemed concerned, so discarding
+            return
 
-        link = rss.link  # XXX prefer final URL??
-        if not link:
-            self.incr("stories", labels=[("status", "no-link")])
-            raise QuarantineException("no link")
-
-        html = raw.unicode
         if not html:
-            self.incr("stories", labels=[("status", "no-html")])
+            logger.warning("no HTML: %s", final_url)  # want notice!
+            story_status("no-html")
             raise QuarantineException("no html")
 
-        logger.info("parsing %s: %d characters", link, len(html))
+        logger.info("parsing %s: %d characters", final_url, len(html))
 
         try:
-            mdd = mcmetadata.extract(link, html)
+            mdd = mcmetadata.extract(final_url, html)
         except mcmetadata.exceptions.BadContentError:
-            # No quarantine error here, just stop execution.
-            self.incr("stories", labels=[("status", "too-short")])
+            story_status("too-short")
+            # No quarantine error here, just discard
+            return
 
+        # Really slapdash solution for the sake of testing
+        # ^^^^ is this still the case, or is it now "standard operating procedure"??
+        if mdd["publication_date"] is not None:
+            pub_date = mdd["publication_date"].strftime("%Y-%m-%d")
         else:
-<<<<<<< HEAD
-            extraction_label = mdd["text_extraction_method"]
+            pub_date = "None"
+        mdd["publication_date"] = pub_date
 
-            # Really slapdash solution for the sake of testing.
-            if mdd["publication_date"] is not None:
-                mdd["publication_date"] = mdd["publication_date"].strftime("%Y-%m-%d")
-            else:
-                mdd["publication_date"] = "None"
-
-            logger.info(
-                "parsed %s with %s date %s",
-                link,
-                extraction_label,
-                mdd["publication_date"],
-            )
-
-            with story.content_metadata() as cmd:
-                # XXX assumes identical item names!!
-                #       could copy items individually with type checking
-                #       if mcmetadata returned TypedDict?
-                for key, val in mdd.items():
-                    if hasattr(cmd, key):  # avoid hardwired exceptions list?!
-                        setattr(cmd, key, val)
-
-            self.send_story(chan, story)
-            self.incr("stories", labels=[("status", f"OK-{extraction_label}")])
-=======
-            mdd["publication_date"] = "None"
-
-        logger.info(
-            "parsed %s with %s date %s", link, extraction_label, mdd["publication_date"]
-        )
+        method = mdd["text_extraction_method"]
+        logger.info("parsed %s with %s date %s", final_url, method, pub_date)
 
         with story.content_metadata() as cmd:
-            # XXX assumes identical item names!!
+            # assumes identical item names!!
             #       could copy items individually with type checking
             #       if mcmetadata returned TypedDict?
+            # NOTE! url and final_url are only different if
+            # mcmetadata.extract() does the fetch
             for key, val in mdd.items():
                 if hasattr(cmd, key):  # avoid hardwired exceptions list?!
                     setattr(cmd, key, val)
 
         sender.send_story(story)
-        self.incr("parsed-stories", labels=[("method", extraction_label)])
->>>>>>> 51a85bf6
+        story_status(f"OK-{method}")
 
 
 if __name__ == "__main__":
