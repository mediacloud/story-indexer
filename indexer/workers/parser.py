"""
metadata parser pipeline worker
"""

import logging

# PyPI:
import mcmetadata
from pika.adapters.blocking_connection import BlockingChannel

# local:
from indexer.story import BaseStory
from indexer.worker import QuarantineException, StoryWorker, run

logger = logging.getLogger(__name__)


class Parser(StoryWorker):
    def process_story(
        self,
        chan: BlockingChannel,
        story: BaseStory,
    ) -> None:
        rss = story.rss_entry()
        raw = story.raw_html()

<<<<<<< HEAD
        link = rss.link
        # XXX quarantine Story if no link or HTML???
        if link:
            html = raw.unicode

            # metadata dict
            # may raise mcmetadata.exceptions.BadContentError

            mdd = mcmetadata.extract(link, html)

            with story.content_metadata() as cmd:
                # XXX assumes identical item names!!
                #       could copy items individually with type checking
                #       if mcmetadata returned TypedDict?
                for key, val in mdd.items():
                    if hasattr(cmd, key):  # avoid hardwired exceptions list?!
                        setattr(cmd, key, val)
            extraction_label = mdd["text_extraction_method"]
=======
        link = rss.link  # XXX prefer final URL??
        if not link:
            raise QuarantineException("no link")

        html = raw.unicode
        if not html:
            raise QuarantineException("no html")

        # metadata dict
        # may raise mcmetadata.exceptions.BadContentError
        #   What to do?
        #     translate to QuarantineException (with loss of detail),
        #     call (_)quarantine directly (with exception),
        #     or let fail from repeated retries???
        mdd = mcmetadata.extract(link, html)

        extraction_label = mdd.text_extraction

        with story.content_metadata() as cmd:
            # XXX assumes identical item names!!
            #       could copy items individually with type checking
            #       if mcmetadata returned TypedDict?
            for key, val in mdd.items():
                if hasattr(cmd, key):  # avoid hardwired exceptions list?!
                    setattr(cmd, key, val)
>>>>>>> 9b585dda

        self.send_story(chan, story)
        self.incr("parsed-stories", labels=[("method", extraction_label)])


if __name__ == "__main__":
    run(Parser, "parser", "metadata parser worker")<|MERGE_RESOLUTION|>--- conflicted
+++ resolved
@@ -24,26 +24,6 @@
         rss = story.rss_entry()
         raw = story.raw_html()
 
-<<<<<<< HEAD
-        link = rss.link
-        # XXX quarantine Story if no link or HTML???
-        if link:
-            html = raw.unicode
-
-            # metadata dict
-            # may raise mcmetadata.exceptions.BadContentError
-
-            mdd = mcmetadata.extract(link, html)
-
-            with story.content_metadata() as cmd:
-                # XXX assumes identical item names!!
-                #       could copy items individually with type checking
-                #       if mcmetadata returned TypedDict?
-                for key, val in mdd.items():
-                    if hasattr(cmd, key):  # avoid hardwired exceptions list?!
-                        setattr(cmd, key, val)
-            extraction_label = mdd["text_extraction_method"]
-=======
         link = rss.link  # XXX prefer final URL??
         if not link:
             raise QuarantineException("no link")
@@ -60,7 +40,7 @@
         #     or let fail from repeated retries???
         mdd = mcmetadata.extract(link, html)
 
-        extraction_label = mdd.text_extraction
+        extraction_label = mdd["text_extraction_method"]
 
         with story.content_metadata() as cmd:
             # XXX assumes identical item names!!
@@ -69,7 +49,6 @@
             for key, val in mdd.items():
                 if hasattr(cmd, key):  # avoid hardwired exceptions list?!
                     setattr(cmd, key, val)
->>>>>>> 9b585dda
 
         self.send_story(chan, story)
         self.incr("parsed-stories", labels=[("method", extraction_label)])
