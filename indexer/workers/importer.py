"""
elasticsearch import pipeline worker
"""
import argparse
import logging
from datetime import datetime
from typing import Any, Optional, Union

from elastic_transport import ObjectApiResponse
from elasticsearch.exceptions import ConflictError, RequestError
from mcmetadata.urls import unique_url_hash

from indexer.app import run
from indexer.elastic import ElasticMixin
from indexer.story import BaseStory
from indexer.storyapp import StorySender, StoryWorker
from indexer.worker import QuarantineException

logger = logging.getLogger(__name__)

# Index name alias defined in the index_template.json
INDEX_NAME_ALIAS = "mc_search"


class ElasticsearchImporter(ElasticMixin, StoryWorker):
    def define_options(self, ap: argparse.ArgumentParser) -> None:
        super().define_options(ap)
        ap.add_argument(
            "--no-output",
            action="store_false",
            dest="output_msgs",
            default=True,
            help="Disable output to archiver",
        )

    def process_args(self) -> None:
        super().process_args()
        assert self.args
        logger.info(self.args)

        self.output_msgs = self.args.output_msgs

    def process_story(self, sender: StorySender, story: BaseStory) -> None:
        """
        Process story and extract metadataurl
        """
        content_metadata = story.content_metadata().as_dict()
        if content_metadata:
            for key, value in content_metadata.items():
                if value is None or value == "":
                    logger.warning("Value for key: %s is not provided.", key)
                    continue

            keys_to_skip = ["is_homepage", "is_shortened", "parsed_date"]

            data: dict[str, Optional[Union[str, bool]]] = {
                k: v for k, v in content_metadata.items() if k not in keys_to_skip
            }

            # if publication date is None (from parser) or "None"(from archiver), fallback to rss_fetcher pub_date
            pub_date = data["publication_date"]
            if pub_date in [None, "None"]:
                rss_pub_date = story.rss_entry().pub_date
                if rss_pub_date:
                    pub_date = datetime.strptime(
                        rss_pub_date, "%a, %d %b %Y %H:%M:%S %z"
                    ).strftime("%Y-%m-%d")
                else:
                    pub_date = None

                data["publication_date"] = pub_date

                with story.content_metadata() as cmd:
                    cmd.publication_date = pub_date

            # Use parsed_date (from parser or an archive file) as indexed_date,
            # falling back to UTC now (for everything parsed/queued before
            # update applied to parser). API users use indexed_date to poll for
            # newly added stories, so a timestamp.  By default, ES stores times
            # with millisecond granularity.
            data["indexed_date"] = (
                content_metadata.get("parsed_date") or datetime.utcnow().isoformat()
            )
            response = self.import_story(data)
            if response and self.output_msgs:
                # pass story along to archiver (unless disabled)
                sender.send_story(story)

    def import_story(
        self,
        data: dict[str, Optional[Union[str, bool]]],
    ) -> Optional[ObjectApiResponse[Any]]:
        """
        Import a single story to Elasticsearch
        """
        response = None
        if data:
<<<<<<< HEAD
            url_hash = unique_url_hash(str(data.get("url")))
            # XX This wont't be needed for Elasticsearch ILM -To remove
            publication_date = data.get("publication_date")
=======
            url = str(data.get("url"))
            url_hash = hashlib.sha256(url.encode("utf-8")).hexdigest()
>>>>>>> b8600d99
            # To move to Story index metadata
            data["indexed_date"] = datetime.utcnow().isoformat()
            target_index = INDEX_NAME_ALIAS
            try:
                response = self.elasticsearch_client().index(
                    id=url_hash, index=target_index, document=data
                )
            except ConflictError:
                self.incr("stories", labels=[("status", "dups")])
            except RequestError as e:
                self.incr("stories", labels=[("status", "reqerr")])
                raise QuarantineException(repr(e))
            except Exception:
                # Capture other exceptions here
                self.incr("stories", labels=[("status", "failed")])
                raise

            if response and response.get("result") == "created":
                logger.info(
                    f"Story has been successfully imported. to index {target_index}"
                )
                import_status_label = "success"
                self.incr("stories", labels=[("status", import_status_label)])

        return response


if __name__ == "__main__":
    run(ElasticsearchImporter, "importer", "elasticsearch import worker")<|MERGE_RESOLUTION|>--- conflicted
+++ resolved
@@ -95,14 +95,7 @@
         """
         response = None
         if data:
-<<<<<<< HEAD
             url_hash = unique_url_hash(str(data.get("url")))
-            # XX This wont't be needed for Elasticsearch ILM -To remove
-            publication_date = data.get("publication_date")
-=======
-            url = str(data.get("url"))
-            url_hash = hashlib.sha256(url.encode("utf-8")).hexdigest()
->>>>>>> b8600d99
             # To move to Story index metadata
             data["indexed_date"] = datetime.utcnow().isoformat()
             target_index = INDEX_NAME_ALIAS
