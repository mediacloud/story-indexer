"""
elasticsearch import pipeline worker
"""
import argparse
import hashlib
import logging
import os
import sys
from datetime import datetime, timedelta
from typing import Any, Dict, List, Mapping, Optional, Union, cast

from elastic_transport import ObjectApiResponse
from elasticsearch import Elasticsearch
from elasticsearch.exceptions import ConflictError, RequestError

from indexer.app import run
from indexer.elastic import ElasticMixin
from indexer.story import BaseStory
from indexer.storyapp import StorySender, StoryWorker
from indexer.worker import QuarantineException

logger = logging.getLogger(__name__)


class ElasticsearchConnector:
    def __init__(self, client: Elasticsearch) -> None:
        self.client = client

    def index(
        self, id: str, index_name_alias: str, document: Mapping[str, Any]
    ) -> ObjectApiResponse[Any]:
        response: ObjectApiResponse[Any] = self.client.create(
            index=index_name_alias, id=id, document=document
        )
        return response


class ElasticsearchImporter(ElasticMixin, StoryWorker):
    def define_options(self, ap: argparse.ArgumentParser) -> None:
        super().define_options(ap)
        ap.add_argument(
            "--index-name-alias",
            dest="index_name_alias",
            type=str,
            default=os.environ.get("ELASTICSEARCH_INDEX_NAME_ALIAS"),
            help="Elasticsearch index names alias",
        )
        ap.add_argument(
            "--no-output",
            action="store_false",
            dest="output_msgs",
            default=True,
            help="Disable output to archiver",
        )

    def process_args(self) -> None:
        super().process_args()
        assert self.args
        logger.info(self.args)

        index_name_alias = self.args.index_name_alias
        if index_name_alias is None:
            logger.fatal("need --index-name-alias defined")
            sys.exit(1)
        self.index_name_alias = index_name_alias

<<<<<<< HEAD
        self.connector = ElasticsearchConnector(self.elasticsearch_client())
=======
        self.connector = ElasticsearchConnector(
            self.elasticsearch_client(),
            mappings=es_mappings,
            settings=es_settings,
        )

        self.output_msgs = self.args.output_msgs

    def index_routing(self, publication_date_str: Optional[str]) -> str:
        """
        determine the routing index bashed on publication year
        """
        year = -1
        if publication_date_str:
            try:
                pub_date = datetime.strptime(publication_date_str, "%Y-%m-%d")
                year = pub_date.year
                # check for exceptions of future dates just in case gets past mcmetadata
                if pub_date > datetime.now() + timedelta(days=90):
                    year = -1
            except ValueError as e:
                logger.warning("Error parsing date: '%s" % str(e))
        index_name_prefix = self.index_name_prefix
        if year >= 2021:
            routing_index = f"{index_name_prefix}_{year}"
        elif 2008 <= year <= 2020:
            routing_index = f"{index_name_prefix}_older"
        else:
            routing_index = f"{index_name_prefix}_other"

        return routing_index
>>>>>>> b140a849

    def process_story(self, sender: StorySender, story: BaseStory) -> None:
        """
        Process story and extract metadataurl
        """
        content_metadata = story.content_metadata().as_dict()
        if content_metadata:
            for key, value in content_metadata.items():
                if value is None or value == "":
                    logger.error(f"Value for key '{key}' is not provided.")
                    continue

            keys_to_skip = ["is_homepage", "is_shortened"]

            data: Mapping[str, Optional[Union[str, bool]]] = {
                k: v for k, v in content_metadata.items() if k not in keys_to_skip
            }

            # if publication date is none, fallback to rss_fetcher pub_date
            if data["publication_date"] is None:
                data["publication_date"] = story.rss_entry()["pub_date"]

            response = self.import_story(data)
            if response and self.output_msgs:
                # pass story along to archiver (unless disabled)
                sender.send_story(story)

    def import_story(
        self,
        data: Mapping[str, Optional[Union[str, bool]]],
    ) -> Optional[ObjectApiResponse[Any]]:
        """
        Import a single story to Elasticsearch
        """
        response = None
        if data:
            url = str(data.get("url"))
            url_hash = hashlib.sha256(url.encode("utf-8")).hexdigest()
<<<<<<< HEAD
            # publication_date = str(data.get("publication_date"))
=======
            # We want actual None, not 'None', if publication_date is missing
            if "publication_date" in data and data["publication_date"] not in [
                None,
                "None",
            ]:
                publication_date = str(data["publication_date"])
            else:
                publication_date = None
>>>>>>> b140a849
            # Add the indexed_date with today's date in ISO 8601 format
            indexed_date = datetime.now().isoformat()
            data = {**data, "indexed_date": indexed_date}
            # target_index = self.index_routing(publication_date)
            target_index = self.index_name_alias
            try:
                response = self.connector.index(url_hash, target_index, data)
            except ConflictError:
                self.incr("stories", labels=[("status", "dups")])
            except RequestError as e:
                self.incr("stories", labels=[("status", "reqerr")])
                raise QuarantineException(repr(e))
            except Exception:
                # Capture other exceptions here
                self.incr("stories", labels=[("status", "failed")])
                raise

            if response and response.get("result") == "created":
                logger.info(
                    f"Story has been successfully imported. to index {target_index}"
                )
                import_status_label = "success"
                self.incr("stories", labels=[("status", import_status_label)])

        return response


if __name__ == "__main__":
    run(ElasticsearchImporter, "importer", "elasticsearch import worker")<|MERGE_RESOLUTION|>--- conflicted
+++ resolved
@@ -52,6 +52,13 @@
             default=True,
             help="Disable output to archiver",
         )
+        ap.add_argument(
+            "--no-output",
+            action="store_false",
+            dest="output_msgs",
+            default=True,
+            help="Disable output to archiver",
+        )
 
     def process_args(self) -> None:
         super().process_args()
@@ -64,41 +71,7 @@
             sys.exit(1)
         self.index_name_alias = index_name_alias
 
-<<<<<<< HEAD
         self.connector = ElasticsearchConnector(self.elasticsearch_client())
-=======
-        self.connector = ElasticsearchConnector(
-            self.elasticsearch_client(),
-            mappings=es_mappings,
-            settings=es_settings,
-        )
-
-        self.output_msgs = self.args.output_msgs
-
-    def index_routing(self, publication_date_str: Optional[str]) -> str:
-        """
-        determine the routing index bashed on publication year
-        """
-        year = -1
-        if publication_date_str:
-            try:
-                pub_date = datetime.strptime(publication_date_str, "%Y-%m-%d")
-                year = pub_date.year
-                # check for exceptions of future dates just in case gets past mcmetadata
-                if pub_date > datetime.now() + timedelta(days=90):
-                    year = -1
-            except ValueError as e:
-                logger.warning("Error parsing date: '%s" % str(e))
-        index_name_prefix = self.index_name_prefix
-        if year >= 2021:
-            routing_index = f"{index_name_prefix}_{year}"
-        elif 2008 <= year <= 2020:
-            routing_index = f"{index_name_prefix}_older"
-        else:
-            routing_index = f"{index_name_prefix}_other"
-
-        return routing_index
->>>>>>> b140a849
 
     def process_story(self, sender: StorySender, story: BaseStory) -> None:
         """
@@ -137,9 +110,6 @@
         if data:
             url = str(data.get("url"))
             url_hash = hashlib.sha256(url.encode("utf-8")).hexdigest()
-<<<<<<< HEAD
-            # publication_date = str(data.get("publication_date"))
-=======
             # We want actual None, not 'None', if publication_date is missing
             if "publication_date" in data and data["publication_date"] not in [
                 None,
@@ -148,7 +118,6 @@
                 publication_date = str(data["publication_date"])
             else:
                 publication_date = None
->>>>>>> b140a849
             # Add the indexed_date with today's date in ISO 8601 format
             indexed_date = datetime.now().isoformat()
             data = {**data, "indexed_date": indexed_date}
